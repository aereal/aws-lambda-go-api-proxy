{
	"comment": "",
	"ignore": "test",
	"package": [
		{
			"checksumSHA1": "6nfly5ibFQnlDU6IpeFaZZ2q1w0=",
			"path": "github.com/aws/aws-lambda-go/events",
			"revision": "5fea2b254568d4043f23d27471ae265cd33d3530",
			"revisionTime": "2018-01-26T03:40:30Z"
		},
		{
			"checksumSHA1": "uI0hFuHj5Amsq+6TzWcczBIdWZY=",
			"path": "github.com/aws/aws-lambda-go/lambda",
			"revision": "5fea2b254568d4043f23d27471ae265cd33d3530",
			"revisionTime": "2018-01-26T03:40:30Z"
		},
		{
			"checksumSHA1": "d4ehJWLS4YsqFG825pgwdvKDB6A=",
			"path": "github.com/aws/aws-lambda-go/lambda/messages",
			"revision": "5fea2b254568d4043f23d27471ae265cd33d3530",
			"revisionTime": "2018-01-26T03:40:30Z"
		},
		{
			"checksumSHA1": "f9MhOwQHveaPVWO6trwfqHa+W0M=",
			"path": "github.com/aws/aws-lambda-go/lambdacontext",
			"revision": "5fea2b254568d4043f23d27471ae265cd33d3530",
			"revisionTime": "2018-01-26T03:40:30Z"
		},
		{
			"checksumSHA1": "QeKwBtN2df+j+4stw3bQJ6yO4EY=",
			"path": "github.com/gin-contrib/sse",
			"revision": "22d885f9ecc78bf4ee5d72b937e4bbcdc58e8cae",
			"revisionTime": "2017-01-09T09:34:21Z"
		},
		{
			"checksumSHA1": "s/jI3M5ZfkOD6WMFzZc1ndVPGNw=",
			"path": "github.com/gin-gonic/gin",
			"revision": "783c7ee9c14eac0e65b501664b4f553291556b43",
			"revisionTime": "2018-01-26T03:46:11Z"
		},
		{
			"checksumSHA1": "3Ttl4CxOEl+NCstutCFyECv0CWs=",
			"path": "github.com/gin-gonic/gin/binding",
			"revision": "783c7ee9c14eac0e65b501664b4f553291556b43",
			"revisionTime": "2018-01-26T03:46:11Z"
		},
		{
			"checksumSHA1": "woO1qIxIeQ1bcbPSiMfAKk3r4xg=",
			"path": "github.com/gin-gonic/gin/json",
			"revision": "783c7ee9c14eac0e65b501664b4f553291556b43",
			"revisionTime": "2018-01-26T03:46:11Z"
		},
		{
			"checksumSHA1": "O+2Q4Uc9Vidvc/ctORliL315ZVI=",
			"path": "github.com/gin-gonic/gin/render",
			"revision": "783c7ee9c14eac0e65b501664b4f553291556b43",
			"revisionTime": "2018-01-26T03:46:11Z"
		},
		{
			"checksumSHA1": "WX1+2gktHcBmE9MGwFSGs7oqexU=",
			"path": "github.com/golang/protobuf/proto",
			"revision": "925541529c1fa6821df4e44ce2723319eb2be768",
			"revisionTime": "2018-01-25T21:43:03Z"
		},
		{
<<<<<<< HEAD
			"checksumSHA1": "g/V4qrXjUGG9B+e3hB+4NAYJ5Gs=",
			"path": "github.com/gorilla/context",
			"revision": "08b5f424b9271eedf6f9f0ce86cb9396ed337a42",
			"revisionTime": "2016-08-17T18:46:32Z"
		},
		{
			"checksumSHA1": "gzYAE/UJ+G7yTqkdJAMActxDdxw=",
			"path": "github.com/gorilla/mux",
			"revision": "c0091a029979286890368b4c7b301261e448e242",
			"revisionTime": "2018-01-20T07:58:19Z"
=======
			"checksumSHA1": "uFNLkTxk8BkHTk0Jcub2lj2BX4M=",
			"path": "github.com/google/uuid",
			"revision": "dec09d789f3dba190787f8b4454c7d3c936fed9e",
			"revisionTime": "2017-11-29T19:10:14Z"
>>>>>>> 0aaec66c
		},
		{
			"checksumSHA1": "6L/3XPIhlmbIX4AMgW8UnguuyWo=",
			"path": "github.com/json-iterator/go",
			"revision": "bca911dae0735b8220ddb30236e11cff9d959f19",
			"revisionTime": "2018-01-28T14:27:09Z"
		},
		{
			"checksumSHA1": "w5RcOnfv5YDr3j2bd1YydkPiZx4=",
			"path": "github.com/mattn/go-isatty",
			"revision": "6ca4dbf54d38eea1a992b3c722a76a5d1c4cb25c",
			"revisionTime": "2017-11-07T05:05:31Z"
		},
		{
			"checksumSHA1": "cwbidLG1ET7YSqlwca+nSfYxIbg=",
			"path": "github.com/onsi/ginkgo",
			"revision": "747514b53ddd06d5d37d096c1cb313cfe620d7d4",
			"revisionTime": "2018-01-19T17:42:37Z"
		},
		{
			"checksumSHA1": "Tarhbqac6rFsGPugPoQ4lyhfc7Q=",
			"path": "github.com/onsi/ginkgo/config",
			"revision": "747514b53ddd06d5d37d096c1cb313cfe620d7d4",
			"revisionTime": "2018-01-19T17:42:37Z"
		},
		{
			"checksumSHA1": "T1cZh3UWr4Hnx6fQYp+7KDNvxG4=",
			"path": "github.com/onsi/ginkgo/internal/codelocation",
			"revision": "747514b53ddd06d5d37d096c1cb313cfe620d7d4",
			"revisionTime": "2018-01-19T17:42:37Z"
		},
		{
			"checksumSHA1": "qvz6/+otRkWa1OHaPMKap9D5Ge4=",
			"path": "github.com/onsi/ginkgo/internal/containernode",
			"revision": "747514b53ddd06d5d37d096c1cb313cfe620d7d4",
			"revisionTime": "2018-01-19T17:42:37Z"
		},
		{
			"checksumSHA1": "882oWW4FC4Nrd8mrMptsDJSTDds=",
			"path": "github.com/onsi/ginkgo/internal/failer",
			"revision": "747514b53ddd06d5d37d096c1cb313cfe620d7d4",
			"revisionTime": "2018-01-19T17:42:37Z"
		},
		{
			"checksumSHA1": "IbQFETl8AqMhJ74XP+us5Xk3dS8=",
			"path": "github.com/onsi/ginkgo/internal/leafnodes",
			"revision": "747514b53ddd06d5d37d096c1cb313cfe620d7d4",
			"revisionTime": "2018-01-19T17:42:37Z"
		},
		{
			"checksumSHA1": "Z9mfsBI9VL7QqwY+doKRhumHIh4=",
			"path": "github.com/onsi/ginkgo/internal/remote",
			"revision": "747514b53ddd06d5d37d096c1cb313cfe620d7d4",
			"revisionTime": "2018-01-19T17:42:37Z"
		},
		{
			"checksumSHA1": "gD1kOPw9EeDfTNvNqBvYu/qnP1k=",
			"path": "github.com/onsi/ginkgo/internal/spec",
			"revision": "747514b53ddd06d5d37d096c1cb313cfe620d7d4",
			"revisionTime": "2018-01-19T17:42:37Z"
		},
		{
			"checksumSHA1": "14UQiFkhUmN5vTG+pNApv5OYgoU=",
			"path": "github.com/onsi/ginkgo/internal/spec_iterator",
			"revision": "747514b53ddd06d5d37d096c1cb313cfe620d7d4",
			"revisionTime": "2018-01-19T17:42:37Z"
		},
		{
			"checksumSHA1": "pDxDXIJ3QPm5UMnzQ+3GedK8WjQ=",
			"path": "github.com/onsi/ginkgo/internal/specrunner",
			"revision": "747514b53ddd06d5d37d096c1cb313cfe620d7d4",
			"revisionTime": "2018-01-19T17:42:37Z"
		},
		{
			"checksumSHA1": "QZ9ekcsrGBcXz4Tv+L7kXAUfqq8=",
			"path": "github.com/onsi/ginkgo/internal/suite",
			"revision": "747514b53ddd06d5d37d096c1cb313cfe620d7d4",
			"revisionTime": "2018-01-19T17:42:37Z"
		},
		{
			"checksumSHA1": "TUBH2aNaARtAZ5vz51xMFRsOOo0=",
			"path": "github.com/onsi/ginkgo/internal/testingtproxy",
			"revision": "747514b53ddd06d5d37d096c1cb313cfe620d7d4",
			"revisionTime": "2018-01-19T17:42:37Z"
		},
		{
			"checksumSHA1": "BB83CfNg6jFoFNMuXFL+f4EOFpw=",
			"path": "github.com/onsi/ginkgo/internal/writer",
			"revision": "747514b53ddd06d5d37d096c1cb313cfe620d7d4",
			"revisionTime": "2018-01-19T17:42:37Z"
		},
		{
			"checksumSHA1": "m6/gIgdQGdETzUN3JWhAmFNIuNI=",
			"path": "github.com/onsi/ginkgo/reporters",
			"revision": "747514b53ddd06d5d37d096c1cb313cfe620d7d4",
			"revisionTime": "2018-01-19T17:42:37Z"
		},
		{
			"checksumSHA1": "hdfc3dPx9Jw8v+sd7TEDlboJ1Nc=",
			"path": "github.com/onsi/ginkgo/reporters/stenographer",
			"revision": "747514b53ddd06d5d37d096c1cb313cfe620d7d4",
			"revisionTime": "2018-01-19T17:42:37Z"
		},
		{
			"checksumSHA1": "QeB8m9WhRUiL0YKj3n5L0t4mLCg=",
			"path": "github.com/onsi/ginkgo/reporters/stenographer/support/go-colorable",
			"revision": "747514b53ddd06d5d37d096c1cb313cfe620d7d4",
			"revisionTime": "2018-01-19T17:42:37Z"
		},
		{
			"checksumSHA1": "s5EyiKpqSdkyyIUMb226mZc6/Uo=",
			"path": "github.com/onsi/ginkgo/reporters/stenographer/support/go-isatty",
			"revision": "747514b53ddd06d5d37d096c1cb313cfe620d7d4",
			"revisionTime": "2018-01-19T17:42:37Z"
		},
		{
			"checksumSHA1": "kuzrRJpxmnbuG7VVDIfDcLIRKLU=",
			"path": "github.com/onsi/ginkgo/types",
			"revision": "747514b53ddd06d5d37d096c1cb313cfe620d7d4",
			"revisionTime": "2018-01-19T17:42:37Z"
		},
		{
			"checksumSHA1": "ZVuYR0BGkdoGGghH6War3Z9FNh8=",
			"path": "github.com/onsi/gomega",
			"revision": "003f63b7f4cff3fc95357005358af2de0f5fe152",
			"revisionTime": "2018-01-05T22:13:10Z"
		},
		{
			"checksumSHA1": "W/l0TJN86WNCAZPm1MPSlqxxWYM=",
			"path": "github.com/onsi/gomega/format",
			"revision": "003f63b7f4cff3fc95357005358af2de0f5fe152",
			"revisionTime": "2018-01-05T22:13:10Z"
		},
		{
			"checksumSHA1": "H4RBR9kcEWh2lECAzBaOTSvgUuA=",
			"path": "github.com/onsi/gomega/internal/assertion",
			"revision": "003f63b7f4cff3fc95357005358af2de0f5fe152",
			"revisionTime": "2018-01-05T22:13:10Z"
		},
		{
			"checksumSHA1": "N7HhJzMN+STfzI315keM9SxFQAE=",
			"path": "github.com/onsi/gomega/internal/asyncassertion",
			"revision": "003f63b7f4cff3fc95357005358af2de0f5fe152",
			"revisionTime": "2018-01-05T22:13:10Z"
		},
		{
			"checksumSHA1": "EsgeBqN2S5wj8aWvGsS162ZK7xI=",
			"path": "github.com/onsi/gomega/internal/oraclematcher",
			"revision": "003f63b7f4cff3fc95357005358af2de0f5fe152",
			"revisionTime": "2018-01-05T22:13:10Z"
		},
		{
			"checksumSHA1": "M2WqXho4fZaeYkyfuiGTlPhcU8I=",
			"path": "github.com/onsi/gomega/internal/testingtsupport",
			"revision": "003f63b7f4cff3fc95357005358af2de0f5fe152",
			"revisionTime": "2018-01-05T22:13:10Z"
		},
		{
			"checksumSHA1": "D7QESRc8hYaX8wHT0ftzvNTMwuk=",
			"path": "github.com/onsi/gomega/matchers",
			"revision": "003f63b7f4cff3fc95357005358af2de0f5fe152",
			"revisionTime": "2018-01-05T22:13:10Z"
		},
		{
			"checksumSHA1": "NMjCfnHie2dgQw0kCObrHRc8S50=",
			"path": "github.com/onsi/gomega/matchers/support/goraph/bipartitegraph",
			"revision": "003f63b7f4cff3fc95357005358af2de0f5fe152",
			"revisionTime": "2018-01-05T22:13:10Z"
		},
		{
			"checksumSHA1": "zjTC6ady0bJUwzTFAKtv63T7Fmg=",
			"path": "github.com/onsi/gomega/matchers/support/goraph/edge",
			"revision": "003f63b7f4cff3fc95357005358af2de0f5fe152",
			"revisionTime": "2018-01-05T22:13:10Z"
		},
		{
			"checksumSHA1": "o2+IscLOPKOiovl2g0/igkD1R4Q=",
			"path": "github.com/onsi/gomega/matchers/support/goraph/node",
			"revision": "003f63b7f4cff3fc95357005358af2de0f5fe152",
			"revisionTime": "2018-01-05T22:13:10Z"
		},
		{
			"checksumSHA1": "yEF1BYQPwS3neYFKiqNQReqnadY=",
			"path": "github.com/onsi/gomega/matchers/support/goraph/util",
			"revision": "003f63b7f4cff3fc95357005358af2de0f5fe152",
			"revisionTime": "2018-01-05T22:13:10Z"
		},
		{
			"checksumSHA1": "2Tp37T34lRvZKYpTE6+dUl7GVS4=",
			"path": "github.com/onsi/gomega/types",
			"revision": "003f63b7f4cff3fc95357005358af2de0f5fe152",
			"revisionTime": "2018-01-05T22:13:10Z"
		},
		{
			"checksumSHA1": "IraMqoP97RLnA9sNw4Kw/g1oJrA=",
			"path": "github.com/ugorji/go/codec",
			"revision": "d2b24cf3d3b4fe77f5ca411be71afb460ce4c92d",
			"revisionTime": "2018-01-29T16:05:44Z"
		},
		{
			"checksumSHA1": "wWhBVw5JhTUIbBstf20hucDfY/o=",
			"path": "github.com/urfave/negroni",
			"revision": "22c5532ea862c34fdad414e90f8cc00b4f6f4cab",
			"revisionTime": "2018-01-30T04:45:49Z"
		},
		{
			"checksumSHA1": "ag6CP2CjfMRiJxDuBDVKytu5sR8=",
			"path": "golang.org/x/net/html",
			"revision": "0ed95abb35c445290478a5348a7b38bb154135fd",
			"revisionTime": "2018-01-24T06:08:02Z"
		},
		{
			"checksumSHA1": "uMRr2bnIJS+9Xm0FqMBYUTzaSGs=",
			"path": "golang.org/x/net/html/atom",
			"revision": "0ed95abb35c445290478a5348a7b38bb154135fd",
			"revisionTime": "2018-01-24T06:08:02Z"
		},
		{
			"checksumSHA1": "barUU39reQ7LdgYLA323hQ/UGy4=",
			"path": "golang.org/x/net/html/charset",
			"revision": "0ed95abb35c445290478a5348a7b38bb154135fd",
			"revisionTime": "2018-01-24T06:08:02Z"
		},
		{
			"checksumSHA1": "b/GxJlD7Iy7nvtGdwpKTnsFMY3s=",
			"path": "golang.org/x/sys/unix",
			"revision": "ff2a66f350cefa5c93a634eadb5d25bb60c85a9c",
			"revisionTime": "2018-01-26T08:34:12Z"
		},
		{
			"checksumSHA1": "Mr4ur60bgQJnQFfJY0dGtwWwMPE=",
			"path": "golang.org/x/text/encoding",
			"revision": "e19ae1496984b1c655b8044a65c0300a3c878dd3",
			"revisionTime": "2017-12-24T20:31:28Z"
		},
		{
			"checksumSHA1": "DSdlK4MKI/a3U8Zaee2XKBe01Fo=",
			"path": "golang.org/x/text/encoding/charmap",
			"revision": "e19ae1496984b1c655b8044a65c0300a3c878dd3",
			"revisionTime": "2017-12-24T20:31:28Z"
		},
		{
			"checksumSHA1": "tLQQZEU7qS/eYyCvd76Wqfz1oR8=",
			"path": "golang.org/x/text/encoding/htmlindex",
			"revision": "e19ae1496984b1c655b8044a65c0300a3c878dd3",
			"revisionTime": "2017-12-24T20:31:28Z"
		},
		{
			"checksumSHA1": "zeHyHebIZl1tGuwGllIhjfci+wI=",
			"path": "golang.org/x/text/encoding/internal",
			"revision": "e19ae1496984b1c655b8044a65c0300a3c878dd3",
			"revisionTime": "2017-12-24T20:31:28Z"
		},
		{
			"checksumSHA1": "7kYqxy64WhMjFIFZgN7tJ3lbKxM=",
			"path": "golang.org/x/text/encoding/internal/identifier",
			"revision": "e19ae1496984b1c655b8044a65c0300a3c878dd3",
			"revisionTime": "2017-12-24T20:31:28Z"
		},
		{
			"checksumSHA1": "2YqVpmvjWGEBATyUphTP1MS34JE=",
			"path": "golang.org/x/text/encoding/japanese",
			"revision": "e19ae1496984b1c655b8044a65c0300a3c878dd3",
			"revisionTime": "2017-12-24T20:31:28Z"
		},
		{
			"checksumSHA1": "+ErWCAdaMwO4PLtrk9D/Hh+7oQM=",
			"path": "golang.org/x/text/encoding/korean",
			"revision": "e19ae1496984b1c655b8044a65c0300a3c878dd3",
			"revisionTime": "2017-12-24T20:31:28Z"
		},
		{
			"checksumSHA1": "mTuZi5urYwgDIO8+Gfql2pv8Vwg=",
			"path": "golang.org/x/text/encoding/simplifiedchinese",
			"revision": "e19ae1496984b1c655b8044a65c0300a3c878dd3",
			"revisionTime": "2017-12-24T20:31:28Z"
		},
		{
			"checksumSHA1": "D+VI4j0Wjzr8SeupWdOB5KBdFOw=",
			"path": "golang.org/x/text/encoding/traditionalchinese",
			"revision": "e19ae1496984b1c655b8044a65c0300a3c878dd3",
			"revisionTime": "2017-12-24T20:31:28Z"
		},
		{
			"checksumSHA1": "G9LfJI9gySazd+MyyC6QbTHx4to=",
			"path": "golang.org/x/text/encoding/unicode",
			"revision": "e19ae1496984b1c655b8044a65c0300a3c878dd3",
			"revisionTime": "2017-12-24T20:31:28Z"
		},
		{
			"checksumSHA1": "hyNCcTwMQnV6/MK8uUW9E5H0J0M=",
			"path": "golang.org/x/text/internal/tag",
			"revision": "e19ae1496984b1c655b8044a65c0300a3c878dd3",
			"revisionTime": "2017-12-24T20:31:28Z"
		},
		{
			"checksumSHA1": "Qk7dljcrEK1BJkAEZguxAbG9dSo=",
			"path": "golang.org/x/text/internal/utf8internal",
			"revision": "e19ae1496984b1c655b8044a65c0300a3c878dd3",
			"revisionTime": "2017-12-24T20:31:28Z"
		},
		{
			"checksumSHA1": "/N4Gt0BoQcasJJ28JOlzLO5v/ug=",
			"path": "golang.org/x/text/language",
			"revision": "e19ae1496984b1c655b8044a65c0300a3c878dd3",
			"revisionTime": "2017-12-24T20:31:28Z"
		},
		{
			"checksumSHA1": "IV4MN7KGBSocu/5NR3le3sxup4Y=",
			"path": "golang.org/x/text/runes",
			"revision": "e19ae1496984b1c655b8044a65c0300a3c878dd3",
			"revisionTime": "2017-12-24T20:31:28Z"
		},
		{
			"checksumSHA1": "ziMb9+ANGRJSSIuxYdRbA+cDRBQ=",
			"path": "golang.org/x/text/transform",
			"revision": "e19ae1496984b1c655b8044a65c0300a3c878dd3",
			"revisionTime": "2017-12-24T20:31:28Z"
		},
		{
			"checksumSHA1": "P/k5ZGf0lEBgpKgkwy++F7K1PSg=",
			"path": "gopkg.in/go-playground/validator.v8",
			"revision": "5f1438d3fca68893a817e4a66806cea46a9e4ebf",
			"revisionTime": "2017-07-30T05:02:35Z"
		},
		{
			"checksumSHA1": "qOmvuDm+F+2nQQecUZBVkZrTn6Y=",
			"path": "gopkg.in/yaml.v2",
			"revision": "d670f9405373e636a5a2765eea47fac0c9bc91a4",
			"revisionTime": "2018-01-09T11:43:31Z"
		}
	],
	"rootPath": "github.com/awslabs/aws-lambda-go-api-proxy"
}<|MERGE_RESOLUTION|>--- conflicted
+++ resolved
@@ -63,7 +63,6 @@
 			"revisionTime": "2018-01-25T21:43:03Z"
 		},
 		{
-<<<<<<< HEAD
 			"checksumSHA1": "g/V4qrXjUGG9B+e3hB+4NAYJ5Gs=",
 			"path": "github.com/gorilla/context",
 			"revision": "08b5f424b9271eedf6f9f0ce86cb9396ed337a42",
@@ -74,12 +73,12 @@
 			"path": "github.com/gorilla/mux",
 			"revision": "c0091a029979286890368b4c7b301261e448e242",
 			"revisionTime": "2018-01-20T07:58:19Z"
-=======
+    },
+    {
 			"checksumSHA1": "uFNLkTxk8BkHTk0Jcub2lj2BX4M=",
 			"path": "github.com/google/uuid",
 			"revision": "dec09d789f3dba190787f8b4454c7d3c936fed9e",
 			"revisionTime": "2017-11-29T19:10:14Z"
->>>>>>> 0aaec66c
 		},
 		{
 			"checksumSHA1": "6L/3XPIhlmbIX4AMgW8UnguuyWo=",
